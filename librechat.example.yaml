# For more information, see the Configuration Guide:
# https://www.librechat.ai/docs/configuration/librechat_yaml

# Configuration version (required)
version: 1.2.1

# Cache settings: Set to true to enable caching
cache: true

# File strategy s3/firebase
# fileStrategy: "s3"

# Custom interface configuration
interface:
  customWelcome: "Welcome to LibreChat! Enjoy your experience."
  # Privacy policy settings
  privacyPolicy:
    externalUrl: 'https://librechat.ai/privacy-policy'
    openNewTab: true

  # Terms of service
  termsOfService:
    externalUrl: 'https://librechat.ai/tos'
    openNewTab: true
    modalAcceptance: true
    modalTitle: "Terms of Service for LibreChat"
    modalContent: |
      # Terms and Conditions for LibreChat

      *Effective Date: February 18, 2024*

      Welcome to LibreChat, the informational website for the open-source AI chat platform, available at https://librechat.ai. These Terms of Service ("Terms") govern your use of our website and the services we offer. By accessing or using the Website, you agree to be bound by these Terms and our Privacy Policy, accessible at https://librechat.ai//privacy.

      ## 1. Ownership

      Upon purchasing a package from LibreChat, you are granted the right to download and use the code for accessing an admin panel for LibreChat. While you own the downloaded code, you are expressly prohibited from reselling, redistributing, or otherwise transferring the code to third parties without explicit permission from LibreChat.

      ## 2. User Data

      We collect personal data, such as your name, email address, and payment information, as described in our Privacy Policy. This information is collected to provide and improve our services, process transactions, and communicate with you.

      ## 3. Non-Personal Data Collection

      The Website uses cookies to enhance user experience, analyze site usage, and facilitate certain functionalities. By using the Website, you consent to the use of cookies in accordance with our Privacy Policy.

      ## 4. Use of the Website

      You agree to use the Website only for lawful purposes and in a manner that does not infringe the rights of, restrict, or inhibit anyone else's use and enjoyment of the Website. Prohibited behavior includes harassing or causing distress or inconvenience to any person, transmitting obscene or offensive content, or disrupting the normal flow of dialogue within the Website.

      ## 5. Governing Law

      These Terms shall be governed by and construed in accordance with the laws of the United States, without giving effect to any principles of conflicts of law.

      ## 6. Changes to the Terms

      We reserve the right to modify these Terms at any time. We will notify users of any changes by email. Your continued use of the Website after such changes have been notified will constitute your consent to such changes.

      ## 7. Contact Information

      If you have any questions about these Terms, please contact us at contact@librechat.ai.

      By using the Website, you acknowledge that you have read these Terms of Service and agree to be bound by them.

  endpointsMenu: true
  modelSelect: true
  parameters: true
  sidePanel: true
  presets: true
  prompts: true
  bookmarks: true
  multiConvo: true
  agents: true

# Example Registration Object Structure (optional)
registration:
  socialLogins: ['github', 'google', 'discord', 'openid', 'facebook', 'apple']
  # allowedDomains:
  # - "gmail.com"

<<<<<<< HEAD
# Single‑Tenant YAML
#openid:
#  tenants:
#    - name: "default"
#      domains: ""
#      openid:
#        clientId: "client-id-for-tenant1"
#        clientSecret: "client-secret-for-tenant1"
#        issuer: "https://example.com/oidc"

# Add your multi-tenant OpenID settings:
openid:
  tenants:
    - name: "tenant1"
      domains: "first.com,example.com"
      openid:
        clientId: "client-id-for-tenant1"
        clientSecret: "client-secret-for-tenant1"
        issuer: "https://example.com/oidc"
    - name: "tenant2"
      domains: "another.com,one.com"
      openid:
        clientId: "client-id-for-tenant2"
        clientSecret: "client-secret-for-tenant2"
        issuer: "https://example.com/oidc2"
=======

# Example Balance settings
# balance:
#   enabled: false
#   startBalance: 20000
#   autoRefillEnabled: false
#   refillIntervalValue: 30
#   refillIntervalUnit: 'days'
#   refillAmount: 10000
>>>>>>> 5b402a75

# speech:
#   tts:
#     openai:
#       url: ''
#       apiKey: '${TTS_API_KEY}'
#       model: ''
#       voices: ['']

#
#   stt:
#     openai:
#       url: ''
#       apiKey: '${STT_API_KEY}'
#       model: ''

# rateLimits:
#   fileUploads:
#     ipMax: 100
#     ipWindowInMinutes: 60  # Rate limit window for file uploads per IP
#     userMax: 50
#     userWindowInMinutes: 60  # Rate limit window for file uploads per user
#   conversationsImport:
#     ipMax: 100
#     ipWindowInMinutes: 60  # Rate limit window for conversation imports per IP
#     userMax: 50
#     userWindowInMinutes: 60  # Rate limit window for conversation imports per user

# Example Actions Object Structure
actions:
  allowedDomains:
    - "swapi.dev"
    - "librechat.ai"
    - "google.com"

# Example MCP Servers Object Structure
# mcpServers:
#   everything:
#     # type: sse # type can optionally be omitted
#     url: http://localhost:3001/sse
#     timeout: 60000  # 1 minute timeout for this server, this is the default timeout for MCP servers.
#   puppeteer:
#     type: stdio
#     command: npx
#     args:
#       - -y
#       - "@modelcontextprotocol/server-puppeteer"
#     timeout: 300000  # 5 minutes timeout for this server
#   filesystem:
#     # type: stdio
#     command: npx
#     args:
#       - -y
#       - "@modelcontextprotocol/server-filesystem"
#       - /home/user/LibreChat/
#     iconPath: /home/user/LibreChat/client/public/assets/logo.svg
#   mcp-obsidian:
#     command: npx
#     args:
#       - -y
#       - "mcp-obsidian"
#       - /path/to/obsidian/vault

# Definition of custom endpoints
endpoints:
  # assistants:
  #   disableBuilder: false # Disable Assistants Builder Interface by setting to `true`
  #   pollIntervalMs: 3000  # Polling interval for checking assistant updates
  #   timeoutMs: 180000  # Timeout for assistant operations
  #   # Should only be one or the other, either `supportedIds` or `excludedIds`
  #   supportedIds: ["asst_supportedAssistantId1", "asst_supportedAssistantId2"]
  #   # excludedIds: ["asst_excludedAssistantId"]
  #   # Only show assistants that the user created or that were created externally (e.g. in Assistants playground).
  #   # privateAssistants: false # Does not work with `supportedIds` or `excludedIds`
  #   # (optional) Models that support retrieval, will default to latest known OpenAI models that support the feature
  #   retrievalModels: ["gpt-4-turbo-preview"]
  #   # (optional) Assistant Capabilities available to all users. Omit the ones you wish to exclude. Defaults to list below.
  #   capabilities: ["code_interpreter", "retrieval", "actions", "tools", "image_vision"]
  # agents:
  #   # (optional) Default recursion depth for agents, defaults to 25
  #   recursionLimit: 50
  #   # (optional) Max recursion depth for agents, defaults to 25
  #   maxRecursionLimit: 100
  #   # (optional) Disable the builder interface for agents
  #   disableBuilder: false
  #   # (optional) Agent Capabilities available to all users. Omit the ones you wish to exclude. Defaults to list below.
  #   capabilities: ["execute_code", "file_search", "actions", "tools"]
  custom:
    # Groq Example
    - name: 'groq'
      apiKey: '${GROQ_API_KEY}'
      baseURL: 'https://api.groq.com/openai/v1/'
      models:
        default:
          [
            'llama3-70b-8192',
            'llama3-8b-8192',
            'llama2-70b-4096',
            'mixtral-8x7b-32768',
            'gemma-7b-it',
          ]
        fetch: false
      titleConvo: true
      titleModel: 'mixtral-8x7b-32768'
      modelDisplayLabel: 'groq'

    # Mistral AI Example
    - name: 'Mistral' # Unique name for the endpoint
      # For `apiKey` and `baseURL`, you can use environment variables that you define.
      # recommended environment variables:
      apiKey: '${MISTRAL_API_KEY}'
      baseURL: 'https://api.mistral.ai/v1'

      # Models configuration
      models:
        # List of default models to use. At least one value is required.
        default: ['mistral-tiny', 'mistral-small', 'mistral-medium']
        # Fetch option: Set to true to fetch models from API.
        fetch: true # Defaults to false.

      # Optional configurations

      # Title Conversation setting
      titleConvo: true # Set to true to enable title conversation

      # Title Method: Choose between "completion" or "functions".
      # titleMethod: "completion"  # Defaults to "completion" if omitted.

      # Title Model: Specify the model to use for titles.
      titleModel: 'mistral-tiny' # Defaults to "gpt-3.5-turbo" if omitted.

      # Summarize setting: Set to true to enable summarization.
      # summarize: false

      # Summary Model: Specify the model to use if summarization is enabled.
      # summaryModel: "mistral-tiny"  # Defaults to "gpt-3.5-turbo" if omitted.

      # Force Prompt setting: If true, sends a `prompt` parameter instead of `messages`.
      # forcePrompt: false

      # The label displayed for the AI model in messages.
      modelDisplayLabel: 'Mistral' # Default is "AI" when not set.

      # Add additional parameters to the request. Default params will be overwritten.
      # addParams:
      # safe_prompt: true # This field is specific to Mistral AI: https://docs.mistral.ai/api/

      # Drop Default params parameters from the request. See default params in guide linked below.
      # NOTE: For Mistral, it is necessary to drop the following parameters or you will encounter a 422 Error:
      dropParams: ['stop', 'user', 'frequency_penalty', 'presence_penalty']

    # OpenRouter Example
    - name: 'OpenRouter'
      # For `apiKey` and `baseURL`, you can use environment variables that you define.
      # recommended environment variables:
      apiKey: '${OPENROUTER_KEY}'
      baseURL: 'https://openrouter.ai/api/v1'
      models:
        default: ['meta-llama/llama-3-70b-instruct']
        fetch: true
      titleConvo: true
      titleModel: 'meta-llama/llama-3-70b-instruct'
      # Recommended: Drop the stop parameter from the request as Openrouter models use a variety of stop tokens.
      dropParams: ['stop']
      modelDisplayLabel: 'OpenRouter'

    # Portkey AI Example
    - name: "Portkey"
      apiKey: "dummy"
      baseURL: 'https://api.portkey.ai/v1'
      headers:
          x-portkey-api-key: '${PORTKEY_API_KEY}'
          x-portkey-virtual-key: '${PORTKEY_OPENAI_VIRTUAL_KEY}'
      models:
          default: ['gpt-4o-mini', 'gpt-4o', 'chatgpt-4o-latest']
          fetch: true
      titleConvo: true
      titleModel: 'current_model'
      summarize: false
      summaryModel: 'current_model'
      forcePrompt: false
      modelDisplayLabel: 'Portkey'
      iconURL: https://images.crunchbase.com/image/upload/c_pad,f_auto,q_auto:eco,dpr_1/rjqy7ghvjoiu4cd1xjbf
# fileConfig:
#   endpoints:
#     assistants:
#       fileLimit: 5
#       fileSizeLimit: 10  # Maximum size for an individual file in MB
#       totalSizeLimit: 50  # Maximum total size for all files in a single request in MB
#       supportedMimeTypes:
#         - "image/.*"
#         - "application/pdf"
#     openAI:
#       disabled: true  # Disables file uploading to the OpenAI endpoint
#     default:
#       totalSizeLimit: 20
#     YourCustomEndpointName:
#       fileLimit: 2
#       fileSizeLimit: 5
#   serverFileSizeLimit: 100  # Global server file size limit in MB
#   avatarSizeLimit: 2  # Limit for user avatar image size in MB
# # See the Custom Configuration Guide for more information on Assistants Config:
# # https://www.librechat.ai/docs/configuration/librechat_yaml/object_structure/assistants_endpoint<|MERGE_RESOLUTION|>--- conflicted
+++ resolved
@@ -77,7 +77,6 @@
   # allowedDomains:
   # - "gmail.com"
 
-<<<<<<< HEAD
 # Single‑Tenant YAML
 #openid:
 #  tenants:
@@ -103,7 +102,6 @@
         clientId: "client-id-for-tenant2"
         clientSecret: "client-secret-for-tenant2"
         issuer: "https://example.com/oidc2"
-=======
 
 # Example Balance settings
 # balance:
@@ -113,7 +111,6 @@
 #   refillIntervalValue: 30
 #   refillIntervalUnit: 'days'
 #   refillAmount: 10000
->>>>>>> 5b402a75
 
 # speech:
 #   tts:
